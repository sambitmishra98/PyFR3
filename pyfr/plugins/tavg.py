--- conflicted
+++ resolved
@@ -228,7 +228,6 @@
             if self.tstart_acc != self.prevt:
                 v += (Wmp1mpn / Wp)*(a - W1mpn*ppc)**2
 
-<<<<<<< HEAD
     def _prepare_meta(self, intg, std_max, std_sum):
         comm, rank, root = get_comm_rank_root()
 
@@ -326,7 +325,7 @@
 
         # Write to disk and return the file name
         return self._writer.write(data, intg.tcurr, metadata)
-=======
+
     def rewind(self, intg):
         if intg.reset_opt_stats:
             if (intg.opt_type == 'online'):
@@ -347,7 +346,6 @@
                 pass
             else:
                 raise ValueError("Remove tavg plugin.")
->>>>>>> 6ee40435
 
     def __call__(self, intg):
         # If we are not supposed to be averaging yet then return
@@ -378,10 +376,8 @@
             self.rewind(intg)
 
             if dowrite:
-<<<<<<< HEAD
                 # Write the file out to disk
                 solnfname = self._write_avg(intg)
-=======
                 comm, rank, root = get_comm_rank_root()
 
                 accex, vaccex = self.accex, self.vaccex
@@ -478,7 +474,6 @@
 
                 # Write to disk
                 solnfname = self._writer.write(data, intg.tcurr, metadata)
->>>>>>> 6ee40435
 
                 # If a post-action has been registered then invoke it
                 self._invoke_postaction(intg, mesh=intg.system.mesh.fname,

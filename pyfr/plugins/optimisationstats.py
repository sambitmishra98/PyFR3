import os
from time import time

import numpy as np
import pandas as pd

from pyfr.mpiutil import get_comm_rank_root
from pyfr.plugins.base import BasePlugin

class OptimisationStatsPlugin(BasePlugin):
    name = 'optimisation_stats'
    systems = ['*']
    formulations = ['dual']
    
    def __init__(self, intg, cfgsect, suffix):
        
        self.comm, self.rank, self.root = get_comm_rank_root()
        super().__init__(intg, cfgsect, suffix)

        tsect = 'solver-time-integrator'
        
        # Start and stop collecting stats
        self.opt_tstart = self.cfg.getfloat(cfgsect, 'tstart', intg.tstart)
        self.opt_tend = self.cfg.getfloat(cfgsect, 'tend', intg.tend)

        # Skip first few iterations, and capture the rest few iterations
        intg._skip_first_n = self.cfg.getint(cfgsect, 'skip-first-n', 10)     
        intg._capture_next_n = self.cfg.getint(cfgsect, 'capture-next-n', 40)
        intg._stabilise_final_n = self.cfg.getint(cfgsect, 'stabilise-final-n', 150)
        intg._stability = 0.10 # Default, will change with first iteration

        self.Δτ_init = self.cfg.getfloat(tsect, 'pseudo-dt')
        self.Δτ_controller = self.cfg.get(tsect, 'pseudo-controller')

        intg.reset_opt_stats = intg.bad_sim = False
        intg.opt_cost_mean = intg.opt_cost_std = None 

        if self.rank == self.root:

            if self.cfg.hasopt(cfgsect, 'file-expanded'):
                self.outf = self.cfg.get(cfgsect, 'file-expanded')
            else:
                self.outf = None

            if self.cfg.hasopt(cfgsect, 'file-condensed'):  
                self.outf2 = self.cfg.get(cfgsect, 'file-condensed')
            else:
                self.outf2 = None
    
            self.fvars = intg.system.elementscls.convarmap[self.ndims]

            if self.cfg.hasopt('solver-dual-time-integrator-multip', 'cycle'):
                self.maxniters = intg.pseudointegrator.pintg.maxniters
                self.minniters = intg.pseudointegrator.pintg.minniters
                self.residtols = intg.pseudointegrator.pintg._pseudo_residtol_l2
            else:
                self.maxniters = intg.pseudointegrator.maxniters
                self.minniters = intg.pseudointegrator.minniters
                self.residtols = intg.pseudointegrator._pseudo_residtol_l2

            self.ctime_p, self.wtime_p = 0, 0
            self.pd_stats = pd.DataFrame()
            self.pd_condensed_stats = pd.DataFrame()

    def __call__(self, intg):

        # Collect stats after tstart
        if intg.tcurr < self.opt_tstart:
            intg.pseudointegrator._compute_time = 0
            return

        if intg.tcurr > self.opt_tend:
            return

        # Collect stats from the integrator
        if self.rank == self.root:

            # If optimiser has used the data
            if intg.reset_opt_stats == True:

                if self.outf2 is not None:
                    self.print_condensed_stats()
                if self.outf is not None:
                    self.print_expanded_stats()

                # Clean slate
                self.pd_stats = pd.DataFrame()
                intg.reset_opt_stats = False

            self.collect_stats(intg)
            self.check_status(intg)
        self.bcast_status(intg)

    def print_condensed_stats(self):
        self.pd_condensed_stats = pd.concat([self.pd_condensed_stats, 
                                             self.pd_stats.tail(1)], 
                                             ignore_index = True)
        self.pd_condensed_stats.to_csv(self.outf2, index = False)

    def print_expanded_stats(self):
        if os.path.exists(self.outf):
            self.pd_stats.to_csv(self.outf, header=False, index=False, mode='a')
        else:
            self.pd_stats.to_csv(self.outf, header=True, index=False, mode='w')

    def collect_stats(self, intg):
        # Physical time step
        Δt = intg._dt               
        # Compute time per physical time-step
        Δc = intg.pseudointegrator._compute_time - self.ctime_p  
        # Wall-time per physical time-step
        Δw = (time() - intg._wstart) - self.wtime_p
        self.ΔcΔt, ΔwΔt = Δc/Δt, Δw/Δt

        self.wtime_p = time() - intg._wstart                # prev   wall  time
        self.ctime_p = intg.pseudointegrator._compute_time  # prev compute time

        t1 = pd.DataFrame({ 'physical-time': [intg.tcurr - intg._dt], 
                            'compute-Δt'   : [Δc], 
                            'wall-Δt'      : [Δw],
                            'cost'         : [self.ΔcΔt],
                          }) 

        # Here, if intg data from plugin exists, we take data from there 
        if self.Δτ_controller == 'local-pi' and intg.dtau_stats:
            t1['max-Δτ'] = intg.dtau_stats['max']['all']
            t1['min-Δτ'] = intg.dtau_stats['min']['all']
            t1['n'] = intg.dtau_stats[ 'n' ]['all']
        elif self.Δτ_controller == 'none':
            t1['Δτ'] = self.Δτ_init

        self.pd_stats = pd.concat([self.pd_stats, t1], ignore_index=True)

    def check_status(self, intg):
        intg.actually_captured=self.pd_stats.count(0)[0] - intg._skip_first_n

        # Stop because simulation is totally bad
        if any(np.isnan(np.sum(s)) for s in intg.soln):
            intg.reset_opt_stats = intg.bad_sim = True
            intg.opt_cost_mean = intg.opt_cost_std = np.NaN 
            return

        if self.pd_stats.count(0)[0]<5:
            return

        if (self.pd_stats['n'][self.pd_stats.index[-1]] == self.maxniters*intg.nstages): 
            if (self.maxniters != self.minniters):
                intg.reset_opt_stats = intg.bad_sim = True
                intg.opt_cost_mean = intg.opt_cost_std = np.NaN
                return
       
<<<<<<< HEAD
        if (((self.Δτ_controller == 'none'
             or (self.Δτ_controller == 'local-pi'
            and abs(intg.pseudointegrator.pintg.Δτᴹ
                  - self.pd_stats['max-Δτ'][self.pd_stats.index[-1]])<1e-6)))
            and self.pd_stats.count(0)[0] > (  intg._skip_first_n 
                                             + intg._capture_next_n
                                             )
            ):

                mean = self.pd_stats['cost'].tail(intg._capture_next_n).mean()
                std = self.pd_stats['cost'].tail(intg._capture_next_n).std()

                if (((std/mean) < intg._stability) or                                                                       # If deviation is within 5% of mean
                     (self.pd_stats.count(0)[0] > ( intg._skip_first_n
                                                  + intg._capture_next_n
                                                  + intg._stabilise_final_n
                                                  )
                     )
                    ):
                    intg.reset_opt_stats = True
                    intg.bad_sim = False
                    intg.opt_cost_mean = mean
                    intg.opt_cost_std = std
=======
        if (((self.Δτ_controller == 'none' or (self.Δτ_controller == 'local-pi'
                                                and abs(intg.pseudointegrator.pintg.Δτᴹ - self.pd_stats['max-Δτ'][self.pd_stats.index[-1]])<1e-6)))
                                                and self.pd_stats.count(0)[0]> (intg._skip_first_n + intg._capture_last_n)):
>>>>>>> 5435beb4

        return

    def bcast_status(self, intg):
        intg.reset_opt_stats = self.comm.bcast(intg.reset_opt_stats, root=0)
        intg.bad_sim = self.comm.bcast(intg.bad_sim, root=0)
        <|MERGE_RESOLUTION|>--- conflicted
+++ resolved
@@ -149,15 +149,9 @@
                 intg.opt_cost_mean = intg.opt_cost_std = np.NaN
                 return
        
-<<<<<<< HEAD
-        if (((self.Δτ_controller == 'none'
-             or (self.Δτ_controller == 'local-pi'
-            and abs(intg.pseudointegrator.pintg.Δτᴹ
-                  - self.pd_stats['max-Δτ'][self.pd_stats.index[-1]])<1e-6)))
-            and self.pd_stats.count(0)[0] > (  intg._skip_first_n 
-                                             + intg._capture_next_n
-                                             )
-            ):
+        if (((self.Δτ_controller == 'none' or (self.Δτ_controller == 'local-pi'
+                                                and abs(intg.pseudointegrator.pintg.Δτᴹ - self.pd_stats['max-Δτ'][self.pd_stats.index[-1]])<1e-6)))
+                                                and self.pd_stats.count(0)[0]> (intg._skip_first_n + intg._capture_last_n)):
 
                 mean = self.pd_stats['cost'].tail(intg._capture_next_n).mean()
                 std = self.pd_stats['cost'].tail(intg._capture_next_n).std()
@@ -173,11 +167,6 @@
                     intg.bad_sim = False
                     intg.opt_cost_mean = mean
                     intg.opt_cost_std = std
-=======
-        if (((self.Δτ_controller == 'none' or (self.Δτ_controller == 'local-pi'
-                                                and abs(intg.pseudointegrator.pintg.Δτᴹ - self.pd_stats['max-Δτ'][self.pd_stats.index[-1]])<1e-6)))
-                                                and self.pd_stats.count(0)[0]> (intg._skip_first_n + intg._capture_last_n)):
->>>>>>> 5435beb4
 
         return
 

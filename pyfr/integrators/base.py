--- conflicted
+++ resolved
@@ -60,7 +60,6 @@
         self.abort = False
 
         # Smoothly step to target time in the last near_t steps
-<<<<<<< HEAD
         self.fact = self.cfg.getfloat(cfgsect, 'dt-fact', 0.9)
         self.fact_max = self.cfg.getfloat(cfgsect, 'dt-fact-max', 1.001)
         self.dt_fallback = cfg.getfloat(cfgsect, 'dt')
@@ -81,29 +80,6 @@
             self.dt = self.dt_near                
         else:
             self.dt = self.dt_fallback
-=======
-        self.fact = self.cfg.getfloat('solver-time-integrator', 'dt-fact', 0.9)
-        self.fact_max = 1.001
-        self._dt_in = cfg.getfloat('solver-time-integrator', 'dt')
-        self._dt_near = None
-
-    def adjust_step(self, t):
-        t_diff = t - self.tcurr
-        steps_with_dt_far = t_diff / self._dt_in
-        steps_to_t = -(steps_with_dt_far//-self.fact_max)
-
-        if steps_to_t == 1:
-            self._dt = t_diff
-        elif steps_with_dt_far == 0:
-            self._dt_near = None
-            self._dt = t_diff
-        elif (steps_with_dt_far - 1) / (steps_to_t - 1) < self.fact:
-            if self._dt_near is None:
-                self._dt_near = t_diff / steps_to_t
-            self._dt = self._dt_near                
-        else:
-            self._dt = self._dt_in
->>>>>>> 2b8de37b
 
     def _get_plugins(self, initsoln):
         plugins = []
@@ -158,7 +134,7 @@
 
     def call_plugin_dt(self, dt):
         ta = self.tlist
-        tb = deque(np.arange(self.tend - dt, self.tcurr, -dt).tolist()[::-1])
+        tb = deque(np.arange(self.tcurr, self.tend, dt).tolist())
 
         self.tlist = tlist = deque()
 

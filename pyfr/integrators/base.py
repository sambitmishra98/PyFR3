--- conflicted
+++ resolved
@@ -52,17 +52,15 @@
         # Record the starting wall clock time
         self._wstart = time.time()
 
-<<<<<<< HEAD
         # Rewind computation
         self.save = None
         self.rewind = None
         self.opt_type = None
         self.reset_opt_stats = None
         self.bad_sim = None
-=======
+
         # Record the total amount of time spent in each plugin
         self._plugin_wtimes = defaultdict(lambda: 0)
->>>>>>> 50fd3c45
 
         # Abort computation
         self.abort = False

from collections import defaultdict
from configparser import NoOptionError

from pyfr.integrators.base import BaseCommon


class BaseDualPseudoIntegrator(BaseCommon):
    formulation = 'dual'
    aux_nregs = 0

    def __init__(self, backend, systemcls, rallocs, mesh,
                 initsoln, cfg, stepper_nregs, stage_nregs, dt):
        self.backend = backend
        self.rallocs = rallocs
        self.isrestart = initsoln is not None
        self.cfg = cfg
        self.dt = dt

        sect = 'solver-time-integrator'

<<<<<<< HEAD
        self._dtaumin = 1.0e-12
=======
>>>>>>> 2b8de37b
        self.dtau = cfg.getfloat(sect, 'pseudo-dt')

        self.maxniters = cfg.getint(sect, 'pseudo-niters-max', 0)
        self.minniters = cfg.getint(sect, 'pseudo-niters-min', 0)

        if self.maxniters < self.minniters:
            raise ValueError('The maximum number of pseudo-iterations must '
                             'be greater than or equal to the minimum')

        if (self.pseudo_controller_needs_lerrest and
            not self.pseudo_stepper_has_lerrest):
            raise TypeError('Incompatible pseudo-stepper/pseudo-controller '
                            'combination')

        # Amount of stage storage required by DIRK stepper
        self.stage_nregs = stage_nregs

        # Amount of temp storage required by physical stepper
        self.stepper_nregs = stepper_nregs

        # Amount of temp storage required for adaptive physical stepper
        self.err_nregs = 2

        self.source_nregs = 1

        # Determine the amount of temp storage required in total
        self.nregs = (self.pseudo_stepper_nregs + self.stepper_nregs +
                      self.stage_nregs + self.source_nregs + 
                      self.err_nregs + self.aux_nregs)

        # Construct the relevant system
        self.system = systemcls(backend, rallocs, mesh, initsoln,
                                nregs=self.nregs, cfg=cfg)

        # Register index list and current index
        self._regidx = list(range(self.nregs))
        self._idxcurr = 0

        # Global degree of freedom count
        self._gndofs = self._get_gndofs()

        elementscls = self.system.elementscls
        self._subdims = [elementscls.convarmap[self.system.ndims].index(v)
                         for v in elementscls.dualcoeffs[self.system.ndims]]

        # Convergence tolerances
        self._pseudo_residtol = residtol = []
        for v in elementscls.convarmap[self.system.ndims]:
            try:
                residtol.append(cfg.getfloat(sect, 'pseudo-resid-tol-' + v))
            except NoOptionError:
                residtol.append(cfg.getfloat(sect, 'pseudo-resid-tol'))

        self._pseudo_norm = cfg.get(sect, 'pseudo-resid-norm', 'l2')
        if self._pseudo_norm not in {'l2', 'uniform'}:
            raise ValueError('Invalid pseudo-residual norm')

        # Pointwise kernels for the pseudo-integrator
        self.pintgkernels = defaultdict(list)

        # Pseudo-step counter
        self.npseudosteps = 0

    @property
    def _pseudo_stepper_regidx(self):
        return self._regidx[:self.pseudo_stepper_nregs]

    @property
    def _source_regidx(self):
        sr = self.pseudo_stepper_nregs + self.stepper_nregs + self.stage_nregs
        return self._regidx[sr]

    @property
    def _err_regidx(self):
        ser = self.pseudo_stepper_nregs + self.stepper_nregs + self.stage_nregs + self.source_nregs
        return self._regidx[ser:ser + self.err_nregs]

    @property
    def _stage_regidx(self):
        bsnregs = self.pseudo_stepper_nregs + self.stepper_nregs
        return self._regidx[bsnregs:bsnregs + self.stage_nregs]

    @property
    def _stepper_regidx(self):
        psnregs = self.pseudo_stepper_nregs
        return self._regidx[psnregs:psnregs + self.stepper_nregs]

    def store_previous_soln(self):
        # Copy the previous soln into the second error register
        self._add(0, self._err_regidx[0], 1, self._stepper_regidx[0])

    def init_stage(self, currstg, stepper_coeffs, dt):
        self.stepper_coeffs = stepper_coeffs
        self.dt = dt

        svals = [0, 1 / dt, *stepper_coeffs[:-1]]
        sregs = [self._source_regidx, *self._stepper_regidx,
                 *self._stage_regidx[:currstg]]

        # Accumulate physical stepper sources into a single register
        self._addv(svals, sregs, subdims=self._subdims)

    def finalise_stage(self, currstg, tcurr):
        if self.stage_nregs > 1:
            self.system.rhs(tcurr, self._idxcurr, self._stage_regidx[currstg])

    def finalise_err_stage(self, tcurr):
        self.system.rhs(tcurr, self._idxcurr, self._err_regidx[1])

    def store_current_soln(self):
        # Copy the current soln into the first source register
        self._add(0, self._stepper_regidx[0], 1, self._idxcurr)

    def store_current_err(self):
        # Copy the error into the first error register
        self._add(0, self._err_regidx[1], 1, self._idxcurr)

    def obtain_solution(self, bcoeffs):
        consts = [0, 1, *bcoeffs]
        regidxs = [self._idxcurr, self._stepper_regidx[0], *self._stage_regidx]

        self._addv(consts, regidxs, subdims=self._subdims)<|MERGE_RESOLUTION|>--- conflicted
+++ resolved
@@ -18,10 +18,6 @@
 
         sect = 'solver-time-integrator'
 
-<<<<<<< HEAD
-        self._dtaumin = 1.0e-12
-=======
->>>>>>> 2b8de37b
         self.dtau = cfg.getfloat(sect, 'pseudo-dt')
 
         self.maxniters = cfg.getint(sect, 'pseudo-niters-max', 0)

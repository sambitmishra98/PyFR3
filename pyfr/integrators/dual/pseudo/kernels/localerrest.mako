--- conflicted
+++ resolved
@@ -7,11 +7,8 @@
               dtau_upts='inout fpdtype_t[${str(nvars)}]'
               dtau_min='scalar fpdtype_t'
               dtau_max='scalar fpdtype_t'
-<<<<<<< HEAD
-=======
               dtau_minp='scalar fpdtype_t'
               dtau_maxp='scalar fpdtype_t'
->>>>>>> 2b8de37b
               dtau_fieldf='scalar fpdtype_t'>
     fpdtype_t ferr, gerr, ufac, vfac;
 

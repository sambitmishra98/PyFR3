--- conflicted
+++ resolved
@@ -8,12 +8,8 @@
     def __init__(self, *args, **kwargs):
         super().__init__(*args, **kwargs)
 
-<<<<<<< HEAD
         self._dt_dtau_ratio = self.dt / self.dtau
         self._dtau_fieldf = 1.0
-=======
-        self._dt_dtau_ratio = self._dt / self.dtau
->>>>>>> 2b8de37b
 
         # Ensure the system is compatible with our formulation
         self.system.elementscls.validate_formulation(self)
@@ -69,11 +65,7 @@
     def _update_pseudostepinfo(self, niters, resid):
         self.pseudostepinfo.append((self.ntotiters, niters, resid))
 
-<<<<<<< HEAD
     def adjust_dtau(self, dt):
-=======
-    def adjust_pseudo_step(self, dt):
->>>>>>> 2b8de37b
         self.dtau = dt / self._dt_dtau_ratio
 
 
@@ -124,22 +116,13 @@
         dtau_minf = self.cfg.getfloat(sect, 'pseudo-dt-min-mult', 1.0)
         dtau_maxf = self.cfg.getfloat(sect, 'pseudo-dt-max-mult', 3.0)
 
-<<<<<<< HEAD
-        self.dtau_min = dtau_minf * self.dtau
-        self.dtau_max = dtau_maxf * self.dtau
-=======
         self.dtau_min = dtau_minf*self.dtau
         self.dtau_max = dtau_maxf*self.dtau
->>>>>>> 2b8de37b
 
         if not tplargs['minf'] < 1 <= tplargs['maxf']:
             raise ValueError('Invalid pseudo max-fact, min-fact')
 
-<<<<<<< HEAD
-        if not dtau_minf <= 1 < dtau_maxf:
-=======
         if dtau_maxf < 1 <= dtau_minf:
->>>>>>> 2b8de37b
             raise ValueError('Invalid pseudo-dt-max-mult, pseudo-dt-min-mult')
 
         # Register a kernel to compute local error
@@ -163,7 +146,6 @@
                     )
                 )
 
-<<<<<<< HEAD
         self.bind_dtau()
 
         self.backend.commit()
@@ -180,35 +162,15 @@
         self.bind_dtau()
 
     def bind_dtau(self):
-=======
-        self.pseudo_step_multiplied(1.0)
-
-        self.backend.commit()
-
-    def adjust_pseudo_step(self, dt):
-        old_dtau = self.dtau
-        super().adjust_pseudo_step(dt)
-        self.pseudo_step_multiplied(self.dtau / old_dtau)
-
-    def pseudo_step_multiplied(self, y):
-        self.dtau_min *= y
-        self.dtau_max *= y
-
->>>>>>> 2b8de37b
         for k, idx in self.pintgkernels:
             if k == 'localerrest':
                 for kk in self.pintgkernels[k, idx]:
                     kk.bind(
-<<<<<<< HEAD
-                        dtau_min=self.dtau_min, dtau_max=self.dtau_max,
-                        dtau_fieldf=self._dtau_fieldf
-=======
                         dtau_min=self.dtau_min, 
                         dtau_max=self.dtau_max, 
                         dtau_minp=self.dtau_min, 
                         dtau_maxp=self.dtau_max, 
-                        dtau_fieldf=y
->>>>>>> 2b8de37b
+                        dtau_fieldf=self._dtau_fieldf
                     )
 
     def localerrest(self, errbank):
@@ -221,15 +183,10 @@
             # Take the step
             self._idxcurr, self._idxprev, self._idxerr = self.step(self.tcurr)
 
-<<<<<<< HEAD
             # Reset the dtau field factor after the first iteration
             if i == 0:
                 self._dtau_fieldf = 1.0
                 self.bind_dtau()
-=======
-            if i == 0:
-                self.pseudo_step_multiplied(1.0)
->>>>>>> 2b8de37b
 
             self.localerrest(self._idxerr)
 

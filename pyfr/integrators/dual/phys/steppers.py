--- conflicted
+++ resolved
@@ -28,12 +28,6 @@
             self.pseudointegrator.pseudo_advance(t + dt*tc)
             self.pseudointegrator.finalise_stage(s, t + dt*tc)
 
-<<<<<<< HEAD
-=======
-        self._finalize_step(dt)
-
-    def _finalize_step(self, dt):
->>>>>>> 9d8ed797
         if not self.fsal:
             bcoeffs = [bt*dt for bt in self.b]
             self.pseudointegrator.obtain_solution(bcoeffs)

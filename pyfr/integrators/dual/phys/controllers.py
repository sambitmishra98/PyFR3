--- conflicted
+++ resolved
@@ -23,7 +23,6 @@
 
         self._invalidate_caches()
 
-<<<<<<< HEAD
         # Invalidate the solution gradients cache
         self._curr_grad_soln = None
 
@@ -39,10 +38,9 @@
 
         # Abort if plugins request it
         self._check_abort()
-=======
+
         # Run any plugins
         self._run_plugins()
->>>>>>> 50fd3c45
 
         # Clear the pseudo step info
         self.pseudointegrator.pseudostepinfo = []
